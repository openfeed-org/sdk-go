// Copyright 2019 Barchart.com, Inc. All rights reserved.
// Use of this source code is governed by a MIT-style
// license that can be found in the LICENSE file.

// Package openfeed implements openfeed API.

package openfeed

import (
	"errors"
	"fmt"
	"log"
	"math/rand"
	"net/url"
	"reflect"
	sync "sync"
	"time"

	"github.com/golang/protobuf/proto"
	"github.com/gorilla/websocket"
)

var (
	ErrAlreadyConnected = errors.New("of: already connected")
	ErrInvalidLogin     = errors.New("of: invalid login")
	ErrNetworkConnect   = errors.New("of: connect")
	ErrNetworkRead      = errors.New("of: network read")
	ErrProtoRead        = errors.New("of: proto read")
)

var (
	instrumentDefinitions = make(map[int64]*InstrumentDefinition)
	instrumentsBySymbol   = make(map[string]*InstrumentDefinition)
)

// Credentials encapsulates the username/password
type Credentials struct {
	Username string
	Password string
}

// Connection is the main struct that holds the
// underpinning websocket connection
type Connection struct {
	sync.RWMutex
	credentials         *Credentials
	server              string
	connection          *websocket.Conn
	loginResponse       *LoginResponse
	messageHandlers     []*MessageHandler
	exchangeHandlers    map[string][]*MessageHandler
	heartbeatHandlers   []*HeartbeatHandler
	ohlcHandlers        map[string][]*MessageHandler
	symbolHandlers      map[string][]*MessageHandler
	symbolSubscriptions map[int64]string
	exchangesMode       bool
<<<<<<< HEAD
	gatewayRequests     []*OpenfeedGatewayRequest
=======
	connected           bool
>>>>>>> 43a4afa6
}

type HeartbeatHandler interface {
	NewHeartbeat(*HeartBeat)
}

type MessageHandler interface {
	NewMessage(*Message)
}

// AddHeartbeatSubscription subscribes a handler to heartbeat messages
func (c *Connection) AddHeartbeatSubscription(handler *HeartbeatHandler) {
	c.heartbeatHandlers = append(c.heartbeatHandlers, handler)
}

// AddExchangeSubscription subscribes a handler for messages for given slice of exchanges
func (c *Connection) AddExchangeSubscription(exchanges []string, handler *MessageHandler) {
	c.exchangesMode = true
	for _, s := range exchanges {
		if c.exchangeHandlers[s] == nil {
			c.exchangeHandlers[s] = make([]*MessageHandler, 0)
		}

		c.exchangeHandlers[s] = append(c.exchangeHandlers[s], handler)
	}

}

// AddMessageSubscription subscribes a handler to all messages
func (c *Connection) AddMessageSubscription(handler *MessageHandler) {
	c.messageHandlers = append(c.messageHandlers, handler)
}

// AddSymbolSubscription subscribes a handler for messages for given slice of symbols
func (c *Connection) AddSymbolSubscription(symbols []string, handler *MessageHandler) {
	c.Lock()
	defer c.Unlock()

	for _, s := range symbols {
		if c.symbolHandlers[s] == nil {
			c.symbolHandlers[s] = make([]*MessageHandler, 0)
			if c.connected {
				c.subscribe([]string{s})
			}
		}

		c.symbolHandlers[s] = append(c.symbolHandlers[s], handler)

		fmt.Println("ADD", s, &handler)

	}
}

// AddSymbolSubscription subscribes a handler for messages for given slice of symbols
func (c *Connection) AddSymbolOHLCSubscription(symbols []string, handler *MessageHandler) {

	for _, s := range symbols {
		if c.ohlcHandlers[s] == nil {
			c.ohlcHandlers[s] = make([]*MessageHandler, 0)
		}

		c.ohlcHandlers[s] = append(c.ohlcHandlers[s], handler)
	}
}

// Close closes the connection
func (c *Connection) Close() {
	if c.connection != nil {
		log.Printf("Closing web socket")
		c.connection.Close()
		c.connection = nil
	}
}

func GetInstrumentDefinition(id int64) *InstrumentDefinition {
	return instrumentDefinitions[id]
}

func GetInstrumentDefinitionBySymbol(symbol string) *InstrumentDefinition {
	return instrumentsBySymbol[symbol]
}

func (c *Connection) CreateInstrumentRequestByChannelId(id int32) *OpenfeedGatewayRequest {
	ofreq := OpenfeedGatewayRequest{
		Data: &OpenfeedGatewayRequest_InstrumentRequest{
			InstrumentRequest: &InstrumentRequest{
				Token: c.loginResponse.GetToken(),
				Request: &InstrumentRequest_ChannelId{
					ChannelId: id,
				},
			},
		},
	}

	return &ofreq
}

func (c *Connection) CreateInstrumentRequestByExchange(exch string) *OpenfeedGatewayRequest {
	ofreq := OpenfeedGatewayRequest{
		Data: &OpenfeedGatewayRequest_InstrumentRequest{
			InstrumentRequest: &InstrumentRequest{
				Token: c.loginResponse.GetToken(),
				Request: &InstrumentRequest_Exchange{
					Exchange: exch,
				},
			},
		},
	}

	return &ofreq
}

func (c *Connection) CreateInstrumentReferenceRequest(exch string) *OpenfeedGatewayRequest {
	ofreq := OpenfeedGatewayRequest{
		Data: &OpenfeedGatewayRequest_InstrumentReferenceRequest{
			InstrumentReferenceRequest: &InstrumentReferenceRequest{
				Token: c.loginResponse.GetToken(),
				Request: &InstrumentReferenceRequest_Exchange{
					Exchange: exch,
				},
			},
		},
	}

	return &ofreq
}

// RemoveSymbolSubscription subscribes a handler for messages for given slice of symbols
func (c *Connection) RemoveSymbolSubscription(symbols []string, handler *MessageHandler) {
	for _, s := range symbols {
		arr := c.symbolHandlers[s]

		if arr != nil {
			idx := -1
			for i, h := range arr {
				if h == handler {
					idx = i
					break
				}
			}

			if idx == -1 {
				log.Printf("warn - listener not found while trying to remove from %s", s)
			} else {
				if len(arr) == 1 {
					c.unsubscribe([]string{s})
					fmt.Printf("UNSUBSCRIBE %s\n", s)
					delete(c.symbolHandlers, s)
				} else {
					arr[idx] = arr[len(arr)-1] // Move last item to idx
					arr = arr[:len(arr)-1]     // Truncate
					c.symbolHandlers[s] = arr
				}
			}
		}
	}
}

// Connect connects to the server
func NewConnection(credentials Credentials, server string) *Connection {
	var connection = Connection{
		credentials:         &credentials,
		server:              server,
		exchangeHandlers:    make(map[string][]*MessageHandler),
		heartbeatHandlers:   make([]*HeartbeatHandler, 0),
		messageHandlers:     make([]*MessageHandler, 0),
		ohlcHandlers:        make(map[string][]*MessageHandler),
		symbolHandlers:      make(map[string][]*MessageHandler),
		symbolSubscriptions: make(map[int64]string),
<<<<<<< HEAD
		gatewayRequests:     make([]*OpenfeedGatewayRequest, 0),
=======
		connected:           false,
>>>>>>> 43a4afa6
	}

	return &connection
}

func (c *Connection) AddRequest(req *OpenfeedGatewayRequest) {
	if req != nil {
		c.gatewayRequests = append(c.gatewayRequests, req)
	}
}

func (c *Connection) Socket() *websocket.Conn {
	return c.connection
}

// Start spins a go routine which then continuosly reads the messages
// from the websocket connection, unmarshals the protobuf into
// Openfeed messages, and then calls the registered handlers for a given
// symbol
func (c *Connection) Start() error {
	var connectCount int64

	if c.connection != nil {
		return ErrAlreadyConnected
	}

	for {
		keepReconnecting := true

		// Connect
		err := c.Connect()
		if err != nil {
			log.Printf("of: connection error: %v", err)
		} else if err == nil {
			connectCount++
			log.Printf("of: connected to %s count: %d", c.server, connectCount)

			// Login
			_, err := c.Login()
			if err != nil {
				log.Printf("of: Login. error: %v", err)
				return err
			}

			if c.exchangesMode {
				// Request Exchanges
				ofexreq := c.createExchangeRequest()
				if ofexreq != nil {
					log.Printf("Exch Sub: %v", ofexreq)
					ba, _ := proto.Marshal(ofexreq)
					err := c.connection.WriteMessage(2, ba)
					if err != nil {
						log.Printf("of: Exchange sub. error: %v", err)
						continue
					}
				}
			} else {
				// Request Symbols
				ofsyreq := c.createSymbolRequest()
				if ofsyreq != nil {
					ba, _ := proto.Marshal(ofsyreq)
					log.Printf("Sym Sub: %v", ofsyreq)
					err := c.connection.WriteMessage(2, ba)
					if err != nil {
						log.Printf("of: Symbol sub. error: %v", err)
						continue
					}
				}

				ofsyreq2 := c.createOHLCRequest()
				if ofsyreq2 != nil {
					ba, _ := proto.Marshal(ofsyreq2)
					err := c.connection.WriteMessage(2, ba)
					if err != nil {
						log.Printf("of: OHLC sub. error: %v", err)
						continue
					}
				}

			}

			for _, req := range c.gatewayRequests {
				if req != nil {
					ir := req.GetInstrumentRequest()
					if ir != nil {
						ir.Token = c.loginResponse.GetToken()

						ba, _ := proto.Marshal(req)
						c.connection.WriteMessage(2, ba)
						fmt.Println("SENT", req)
					}
				}
			}

			chReader := make(chan struct{})
			// Listen for data
			go func() {
				for {
					// There's a server sent heartbeat every 10 seconds
					c.connection.SetReadDeadline(time.Now().Add(15 * time.Second))
					c.connected = true
					_, message, err := c.connection.ReadMessage()
					if err != nil {
						if keepReconnecting == true {
							log.Printf("of: read error: %v", err)
						}
						// force reconnection
						break
					}

					var ofmsg OpenfeedGatewayMessage
					err = proto.Unmarshal(message, &ofmsg)
					if err != nil {
						log.Printf("of: error, unable to unmarshal gateway message. %v", err)
					} else {

						m, _ := c.broadcastMessage(&ofmsg)
						// Callback all message handlers
						for _, h := range c.messageHandlers {
							iface := *h
							iface.NewMessage(&m)
						}

						switch ofmsg.Data.(type) {
						case *OpenfeedGatewayMessage_LogoutResponse:
							lr := ofmsg.GetLogoutResponse()

							if lr.GetStatus().GetResult() == Result_DUPLICATE_LOGIN {
								log.Printf("of: disconnected due to duplicate login. Terminating retries.")
								keepReconnecting = false
								break
							}
						}
					}
				} // end read loop

				log.Printf("of: Exited Read Loop")
				c.Close()
				c.connected = false
				close(chReader)
			}()

		L2:
			for {
				select {
				case <-chReader:
					log.Printf("Exit wait for read routine")
					break L2
				}
			}

		}

		if keepReconnecting {
			rand.Seed(time.Now().UnixNano())
			sec := rand.Intn(4) + 1
			log.Printf("of: disconnected due to network error, reconnecting in %d seconds", sec)
			time.Sleep(time.Duration(sec) * time.Second)
		} else {
			break
		}
	} // reconnect loop

	return nil
}

func (c *Connection) broadcastMessage(ofmsg *OpenfeedGatewayMessage) (Message, error) {
	var (
		ary []*MessageHandler
		idf *InstrumentDefinition
		msg = Message{}
	)

	expectInstrument := true

	switch ty := ofmsg.Data.(type) {
	case *OpenfeedGatewayMessage_HeartBeat:
		// A bit of a special case
		hb := ofmsg.GetHeartBeat()
		if hb == nil {
			return msg, fmt.Errorf("of: nil heartbeat")
		}

		for _, h := range c.heartbeatHandlers {
			hnd := *h
			hnd.NewHeartbeat(hb)
		}

		msg.MessageType = MessageType_HEARTBEAT
		msg.Message = ofmsg.Data

		return msg, nil
	case *OpenfeedGatewayMessage_InstrumentDefinition:
		msg.MessageType = MessageType_INSTRUMENT_DEFINITION
		idf = ofmsg.GetInstrumentDefinition()
		instrumentDefinitions[idf.GetMarketId()] = idf
		instrumentsBySymbol[idf.Symbol] = idf
	case *OpenfeedGatewayMessage_InstrumentResponse:
	case *OpenfeedGatewayMessage_LogoutResponse:
		log.Printf("of:Logout %v", ofmsg.GetLogoutResponse())
		msg.MessageType = MessageType_LOGOUT
		expectInstrument = false
	case *OpenfeedGatewayMessage_MarketSnapshot:
		msg.MessageType = MessageType_MARKET_SNAPSHOT
		idf = instrumentDefinitions[ofmsg.GetMarketSnapshot().GetMarketId()]
	case *OpenfeedGatewayMessage_MarketUpdate:
		msg.MessageType = MessageType_MARKET_UPDATE
		idf = instrumentDefinitions[ofmsg.GetMarketUpdate().GetMarketId()]
	case *OpenfeedGatewayMessage_Ohlc:
		msg.MessageType = MessageType_OHLC
		idf = instrumentDefinitions[ofmsg.GetOhlc().GetMarketId()]
	case *OpenfeedGatewayMessage_SubscriptionResponse:
		msg.MessageType = MessageType_SUBSCRIPTION_RESPONSE
		if c.exchangesMode {
			rsp := ofmsg.GetSubscriptionResponse()
			ary = c.exchangeHandlers[rsp.Exchange]
		} else {
			rsp := ofmsg.GetSubscriptionResponse()
			c.symbolSubscriptions[rsp.GetMarketId()] = rsp.GetSymbol()
			ary = c.symbolHandlers[rsp.GetSymbol()]

		}
	default:
		log.Printf("WARN: Unhandled message type. %s. %s", reflect.TypeOf(ofmsg.Data), ty)
		return Message{MessageType: MessageType_UNHANDLED, Message: ofmsg.Data}, fmt.Errorf("of: unhandled message type %s", reflect.TypeOf(ofmsg.Data))
	}

	if ary == nil {
		if idf == nil {
			if expectInstrument {
				log.Println("of: no instrument", ofmsg)
			}
		} else {
			if c.exchangesMode {
				ary = c.exchangeHandlers[idf.ExchangeCode]
			} else {
				sym := c.symbolSubscriptions[idf.MarketId]
				if sym == "" {
					log.Printf("No mapped symbol for %d", idf.MarketId)
				} else {
					switch msg.MessageType {
					case MessageType_OHLC:
						ary = c.ohlcHandlers[sym]
					default:
						ary = c.symbolHandlers[sym]
					}
				}
			}
		}
	}

	msg.Message = ofmsg.Data
	msg.Message2 = ofmsg
	if ary != nil {
		for _, h := range ary {
			iface := *h
			iface.NewMessage(&msg)
		}
	}

	return msg, nil
}

func (c *Connection) Connect() error {
	u := url.URL{Scheme: "ws", Host: c.server, Path: "/ws"}
	conn, _, err := websocket.DefaultDialer.Dial(u.String(), nil)

	if err == nil {
		c.connection = conn
		return nil
	}

	return err
}

func (c *Connection) createExchangeRequest() *OpenfeedGatewayRequest {
	if len(c.exchangeHandlers) == 0 {
		return nil
	}

	ofreq := OpenfeedGatewayRequest{
		Data: &OpenfeedGatewayRequest_SubscriptionRequest{
			SubscriptionRequest: &SubscriptionRequest{
				Token:    c.loginResponse.GetToken(),
				Service:  Service_REAL_TIME,
				Requests: []*SubscriptionRequest_Request{},
			},
		},
	}

	for s := range c.exchangeHandlers {
		ofreq.Data.(*OpenfeedGatewayRequest_SubscriptionRequest).SubscriptionRequest.Requests = append(
			ofreq.Data.(*OpenfeedGatewayRequest_SubscriptionRequest).SubscriptionRequest.Requests,
			&SubscriptionRequest_Request{
				Data: &SubscriptionRequest_Request_Exchange{
					Exchange: s,
				},
				SubscriptionType: []SubscriptionType{SubscriptionType_QUOTE},
			},
		)
	}

	return &ofreq
}

func (c *Connection) createOHLCRequest() *OpenfeedGatewayRequest {
	if len(c.ohlcHandlers) == 0 {
		return nil
	}

	ofreq := OpenfeedGatewayRequest{
		Data: &OpenfeedGatewayRequest_SubscriptionRequest{
			SubscriptionRequest: &SubscriptionRequest{
				Token:    c.loginResponse.GetToken(),
				Service:  Service_REAL_TIME,
				Requests: []*SubscriptionRequest_Request{},
			},
		},
	}

	for s := range c.ohlcHandlers {
		ofreq.Data.(*OpenfeedGatewayRequest_SubscriptionRequest).SubscriptionRequest.Requests = append(
			ofreq.Data.(*OpenfeedGatewayRequest_SubscriptionRequest).SubscriptionRequest.Requests,
			&SubscriptionRequest_Request{
				Data: &SubscriptionRequest_Request_Symbol{
					Symbol: s,
				},
				SubscriptionType: []SubscriptionType{SubscriptionType_OHLC, SubscriptionType_OHLC_NON_REGULAR},
			},
		)
	}

	return &ofreq
}

func (c *Connection) subscribe(arr []string) {
	ofreq := c.generateSymbolRequest(arr)
	if ofreq != nil {
		ba, _ := proto.Marshal(ofreq)
		c.connection.WriteMessage(2, ba)
	}
}

func (c *Connection) unsubscribe(arr []string) {
	ofreq := OpenfeedGatewayRequest{
		Data: &OpenfeedGatewayRequest_SubscriptionRequest{
			SubscriptionRequest: &SubscriptionRequest{
				Token:         c.loginResponse.GetToken(),
				Service:       Service_REAL_TIME,
				Unsubscribe:   true,
				CorrelationId: 12345678,
				Requests:      []*SubscriptionRequest_Request{},
			},
		},
	}

	for _, s := range arr {
		ofreq.Data.(*OpenfeedGatewayRequest_SubscriptionRequest).SubscriptionRequest.Requests = append(
			ofreq.Data.(*OpenfeedGatewayRequest_SubscriptionRequest).SubscriptionRequest.Requests,
			&SubscriptionRequest_Request{
				Data: &SubscriptionRequest_Request_Symbol{
					Symbol: s,
				},
				SubscriptionType: []SubscriptionType{SubscriptionType_QUOTE},
			},
		)
	}

	ba, _ := proto.Marshal(&ofreq)
	c.connection.WriteMessage(2, ba)
}

func (c *Connection) generateSymbolRequest(arr []string) *OpenfeedGatewayRequest {
	ofreq := OpenfeedGatewayRequest{
		Data: &OpenfeedGatewayRequest_SubscriptionRequest{
			SubscriptionRequest: &SubscriptionRequest{
				Token:    c.loginResponse.GetToken(),
				Service:  Service_REAL_TIME,
				Requests: []*SubscriptionRequest_Request{},
			},
		},
	}

	for _, s := range arr {
		ofreq.Data.(*OpenfeedGatewayRequest_SubscriptionRequest).SubscriptionRequest.Requests = append(
			ofreq.Data.(*OpenfeedGatewayRequest_SubscriptionRequest).SubscriptionRequest.Requests,
			&SubscriptionRequest_Request{
				Data: &SubscriptionRequest_Request_Symbol{
					Symbol: s,
				},
				SubscriptionType: []SubscriptionType{SubscriptionType_QUOTE},
			},
		)
	}

	return &ofreq
}

func (c *Connection) createSymbolRequest() *OpenfeedGatewayRequest {
	if len(c.symbolHandlers) == 0 {
		return nil
	}

	arr := make([]string, 0)
	for s := range c.symbolHandlers {
		arr = append(arr, s)
	}

	return c.generateSymbolRequest(arr)
}

// Login sends the login request to the server, and returns
// true/false with optional error information
func (c *Connection) Login() (bool, error) {
	ofgwlr := OpenfeedGatewayRequest_LoginRequest{
		LoginRequest: &LoginRequest{
			Username: c.credentials.Username,
			Password: c.credentials.Password,
		},
	}

	ofreq := OpenfeedGatewayRequest{Data: &ofgwlr}

	ba, _ := proto.Marshal(&ofreq)
	c.connection.WriteMessage(2, ba)
	// Get the login message
	_, message, err := c.connection.ReadMessage()
	if err != nil {
		return false, err
	}

	var ofmsg OpenfeedGatewayMessage
	err = proto.Unmarshal(message, &ofmsg)
	if err != nil {
		return false, fmt.Errorf("unable to unmarshal gateway message. %v", err)
	}

	c.loginResponse = ofmsg.GetLoginResponse()

	if c.loginResponse != nil {
		st := c.loginResponse.GetStatus()
		if st != nil {
			switch st.GetResult() {
			case Result_INVALID_CREDENTIALS:
				return false, ErrInvalidLogin
			case Result_SUCCESS:
				return true, nil
			default:
				return false, fmt.Errorf("of: login failure - %s", st.GetMessage())
			}
		}
	}

	return false, fmt.Errorf("of: login failed, invalid response")
}<|MERGE_RESOLUTION|>--- conflicted
+++ resolved
@@ -54,11 +54,8 @@
 	symbolHandlers      map[string][]*MessageHandler
 	symbolSubscriptions map[int64]string
 	exchangesMode       bool
-<<<<<<< HEAD
 	gatewayRequests     []*OpenfeedGatewayRequest
-=======
 	connected           bool
->>>>>>> 43a4afa6
 }
 
 type HeartbeatHandler interface {
@@ -228,11 +225,8 @@
 		ohlcHandlers:        make(map[string][]*MessageHandler),
 		symbolHandlers:      make(map[string][]*MessageHandler),
 		symbolSubscriptions: make(map[int64]string),
-<<<<<<< HEAD
 		gatewayRequests:     make([]*OpenfeedGatewayRequest, 0),
-=======
 		connected:           false,
->>>>>>> 43a4afa6
 	}
 
 	return &connection
@@ -431,10 +425,12 @@
 		instrumentDefinitions[idf.GetMarketId()] = idf
 		instrumentsBySymbol[idf.Symbol] = idf
 	case *OpenfeedGatewayMessage_InstrumentResponse:
+		log.Printf("of: Instrument Response %v", ofmsg.GetInstrumentResponse())
+		msg.MessageType = MessageType_INSTRUMENT_RESPONSE
+		expectInstrument = false
 	case *OpenfeedGatewayMessage_LogoutResponse:
 		log.Printf("of:Logout %v", ofmsg.GetLogoutResponse())
 		msg.MessageType = MessageType_LOGOUT
-		expectInstrument = false
 	case *OpenfeedGatewayMessage_MarketSnapshot:
 		msg.MessageType = MessageType_MARKET_SNAPSHOT
 		idf = instrumentDefinitions[ofmsg.GetMarketSnapshot().GetMarketId()]
