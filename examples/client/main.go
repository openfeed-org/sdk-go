// Copyright 2019 - 2021 Barchart.com, Inc. All rights reserved.
// Use of this source code is governed by a MIT-style
// license that can be found in the LICENSE file.

// Client example program

package main

import (
	"flag"
	"fmt"
	"log"
	"os"
	"strings"
	"sync"
	"time"

	"github.com/openfeed-org/sdk-go/openfeed"
	"google.golang.org/protobuf/proto"
)

type MessageHandlerStats struct {
	HeartBeat            uint64
	InstrumentDefinition uint64
	MarketSnapshot       uint64
	MarketUpdate         uint64
	OHLC                 uint64
	SubscriptionResponse uint64
	Unknown              uint64
}

type ExampleMessageHandler struct {
	li, ls, lu, lo bool
	stats          MessageHandlerStats
}

func (hnd *ExampleMessageHandler) NewHeartbeat(msg *openfeed.HeartBeat) {
	t := time.Unix(0, msg.GetTransactionTime())
	log.Printf("HB\t%v msg: %v", t, msg)
}

func (hnd *ExampleMessageHandler) NewMessage(msg *openfeed.Message) {
	switch msg.MessageType {
	case openfeed.MessageType_HEARTBEAT:
		hnd.stats.HeartBeat++
		// Logged in HB handler
	case openfeed.MessageType_INSTRUMENT_DEFINITION:
		hnd.stats.InstrumentDefinition++
		if hnd.li {
			fmt.Println("INST DEF", msg.Message)
		}
	case openfeed.MessageType_OHLC:
		hnd.stats.OHLC++
		if hnd.lo {
			fmt.Println("OHLC", msg.Message)
		}
	case openfeed.MessageType_MARKET_SNAPSHOT:
		hnd.stats.MarketSnapshot++
		if hnd.ls {
			fmt.Println("MKT SNAP", msg.Message)
		}
	case openfeed.MessageType_MARKET_UPDATE:
		hnd.stats.MarketUpdate++
		if hnd.lu {
			fmt.Println("MKT UPD", msg.Message)
		}
	case openfeed.MessageType_SUBSCRIPTION_RESPONSE:
		hnd.stats.SubscriptionResponse++
		fmt.Println("SUB RESP", msg.Message)
	default:
		hnd.stats.Unknown++
		fmt.Println("Unhandled message type", msg.MessageType)
	}
}

func (hnd ExampleMessageHandler) Stats() MessageHandlerStats {
	return hnd.stats
}

type AllMessagesHandler struct {
}

func (hnd *AllMessagesHandler) NewMessage(msg *openfeed.Message) {
	log.Printf("MSG\t%v", msg)
}

const usage = `Usage:
ofclient [flags] symbols|exchanges

Flags:
-u	Required. Username
-p	Required. Password
-s	Optional. Default is openfeed.aws.barchart.com
-e	Optional. Change to exchanges mode
-t	Optional. Default is q. Subscription type. Values include:
		o OHLC
		q Quotes (includes trades)
-li  Optional. Log Instruments
-ls  Optional. Log Snapshots
-lu  Optional. Log Market Updates
-lo  Optional. Log OHLC
`

func main() {
	log.SetOutput(os.Stdout)

	username := flag.String("u", "", "The username")
	password := flag.String("p", "", "The password")
	server := flag.String("s", "openfeed.aws.barchart.com", "The server")
	li := flag.Bool("li", false, "Log Instruments")
	ls := flag.Bool("ls", false, "Log Snapshots")
	lu := flag.Bool("lu", false, "Log Market Updates")
	lo := flag.Bool("lo", false, "Log OHLC")
	exchange := flag.Bool("e", false, "Exchanges mode.")
	subscriptions := flag.String("t", "q", "Quotes.")
	mode := flag.String("m", "quotes", "Mode.")

	flag.Parse()

	if *username == "" || *password == "" || flag.Arg(0) == "" {
		log.Fatalln(usage)
	}

	log.Printf("Using %s/%s connecting to %s\n", *username, *password, *server)
	conn := openfeed.NewConnection(openfeed.Credentials{
		Username: *username,
		Password: *password,
	}, *server)

	var messageHandler = ExampleMessageHandler{}
	messageHandler.li = *li
	messageHandler.ls = *ls
	messageHandler.lu = *lu
	messageHandler.lo = *lo

	go func() {
		for {
			log.Printf("Stats: Total: %d, hb: %d id: %d, ms: %d, mu: %d, ohlc: %d, sr: %d, unk: %d", (messageHandler.Stats().HeartBeat + messageHandler.Stats().InstrumentDefinition + messageHandler.Stats().MarketSnapshot + messageHandler.Stats().MarketUpdate + messageHandler.Stats().OHLC + messageHandler.Stats().SubscriptionResponse + messageHandler.Stats().Unknown),
				messageHandler.Stats().HeartBeat, messageHandler.Stats().InstrumentDefinition, messageHandler.Stats().MarketSnapshot, messageHandler.Stats().MarketUpdate, messageHandler.Stats().OHLC, messageHandler.Stats().SubscriptionResponse, messageHandler.Stats().Unknown)
			time.Sleep(5 * time.Second)
		}
		log.Printf("Message Count Routine exiting...")
	}()

	hnd := openfeed.MessageHandler(&messageHandler)

<<<<<<< HEAD
	switch *mode {
	case "def":
		err := conn.Connect()
		if err != nil {
			log.Printf("error connecting %v", err)
			return
		}

		_, err = conn.Login()
		if err != nil {
			log.Printf("error logging in %v", err)
			return
		}

		req := conn.CreateInstrumentRequestByExchange(flag.Arg(0))

		fmt.Println("ADD", req)

		if req != nil {
			ba, _ := proto.Marshal(req)
			conn.Socket().WriteMessage(2, ba)
		}

		wg := sync.WaitGroup{}
		wg.Add(1)

		go func() {
			defer wg.Done()

			hbCount := 0
			for {
				// There's a server sent heartbeat every 10 seconds
				conn.Socket().SetReadDeadline(time.Now().Add(15 * time.Second))
				_, message, err := conn.Socket().ReadMessage()
				if err != nil {
					log.Printf("error reading %v", err)
					return
				}

				var ofmsg openfeed.OpenfeedGatewayMessage
				err = proto.Unmarshal(message, &ofmsg)
				if err != nil {
					log.Printf("of: unable to unmarshal gateway message. %v", err)

				} else {
					switch ofmsg.Data.(type) {
					case *openfeed.OpenfeedGatewayMessage_HeartBeat:
						hbCount++
						if hbCount >= 2 {
							// No more messages
							log.Printf("received %d heartbeats in a row, no more messages. Exiting.", hbCount)
							return
						}
					case *openfeed.OpenfeedGatewayMessage_InstrumentDefinition:
						fmt.Println(ofmsg.GetInstrumentDefinition())
					case *openfeed.OpenfeedGatewayMessage_LogoutResponse:
						lr := ofmsg.GetLogoutResponse()

						if lr.GetStatus().GetResult() == openfeed.Result_DUPLICATE_LOGIN {
							log.Printf("Disconnected due to duplicate login. Terminating retries.")
							return
						}
					default:
						log.Printf("unhandled messge %v", ofmsg)
					}
				}
			}
		}()

		wg.Wait()
	case "quotes":
		if *exchange {
			conn.AddExchangeSubscription(strings.Split(flag.Arg(0), ","), messageHandler)
		} else {
			for _, c := range *subscriptions {
				s := strings.ToUpper(string(c))
				switch s {
				case "O":
					// log.Printf("Adding OHLC Request")
					conn.AddSymbolOHLCSubscription(strings.Split(flag.Arg(0), ","), messageHandler)
				case "Q":
					// log.Printf("Adding SUBSCRIPTION Request")
					conn.AddSymbolSubscription(strings.Split(flag.Arg(0), ","), messageHandler)
				default:
					log.Printf("Unknown subscription %s", s)
					log.Fatalf(usage)
				}
=======
	if *exchange {
		log.Printf("Adding Exchange Request")
		conn.AddExchangeSubscription(strings.Split(flag.Arg(0), ","), &hnd)
	} else {
		for _, c := range *subscriptions {
			s := strings.ToUpper(string(c))
			switch s {
			case "O":
				log.Printf("Adding OHLC Request")
				conn.AddSymbolOHLCSubscription(strings.Split(flag.Arg(0), ","), &hnd)
			case "Q":
				log.Printf("Adding SUBSCRIPTION Request")
				conn.AddSymbolSubscription(strings.Split(flag.Arg(0), ","), &hnd)
			default:
				log.Printf("Unknown subscription %s", s)
				log.Fatalf(usage)
>>>>>>> 43a4afa6
			}
		}

<<<<<<< HEAD
		conn.AddHeartbeatSubscription(func(msg *openfeed.HeartBeat) {
			t := time.Unix(0, msg.GetTransactionTime())
			log.Printf("HEARTBEAT\t%v", t)
		})

		conn.AddMessageSubscription(func(msg *openfeed.Message) {
			log.Printf("MSG: %v", msg)
		})

		err := conn.Start()
		if err == nil {
			log.Printf("shutting down")
		} else {
			log.Printf("Error on start. %v", err)
		}
=======
	// Call on heartbeats
	hb := openfeed.HeartbeatHandler(&messageHandler)
	conn.AddHeartbeatSubscription(&hb)

	// Add a messge handler for all messages
	allHnd := AllMessagesHandler{}
	h := openfeed.MessageHandler(&allHnd)
	conn.AddMessageSubscription(&h)

	err := conn.Start()
	if err == nil {
		log.Printf("shutting down")
	} else {
		log.Printf("Error on start. error: %v", err)
>>>>>>> 43a4afa6
	}
}<|MERGE_RESOLUTION|>--- conflicted
+++ resolved
@@ -64,12 +64,14 @@
 		if hnd.lu {
 			fmt.Println("MKT UPD", msg.Message)
 		}
+	case openfeed.MessageType_INSTRUMENT_RESPONSE:
+		fmt.Println("INST RSP", msg.Message)
 	case openfeed.MessageType_SUBSCRIPTION_RESPONSE:
 		hnd.stats.SubscriptionResponse++
 		fmt.Println("SUB RESP", msg.Message)
 	default:
 		hnd.stats.Unknown++
-		fmt.Println("Unhandled message type", msg.MessageType)
+		fmt.Println("Unhandled message type: %d", msg.MessageType)
 	}
 }
 
@@ -113,7 +115,7 @@
 	lo := flag.Bool("lo", false, "Log OHLC")
 	exchange := flag.Bool("e", false, "Exchanges mode.")
 	subscriptions := flag.String("t", "q", "Quotes.")
-	mode := flag.String("m", "quotes", "Mode.")
+	mode := flag.String("m", "quotes", "Mode: [quotes | def]")
 
 	flag.Parse()
 
@@ -139,12 +141,10 @@
 				messageHandler.Stats().HeartBeat, messageHandler.Stats().InstrumentDefinition, messageHandler.Stats().MarketSnapshot, messageHandler.Stats().MarketUpdate, messageHandler.Stats().OHLC, messageHandler.Stats().SubscriptionResponse, messageHandler.Stats().Unknown)
 			time.Sleep(5 * time.Second)
 		}
-		log.Printf("Message Count Routine exiting...")
 	}()
 
 	hnd := openfeed.MessageHandler(&messageHandler)
 
-<<<<<<< HEAD
 	switch *mode {
 	case "def":
 		err := conn.Connect()
@@ -217,59 +217,26 @@
 		wg.Wait()
 	case "quotes":
 		if *exchange {
-			conn.AddExchangeSubscription(strings.Split(flag.Arg(0), ","), messageHandler)
+			conn.AddExchangeSubscription(strings.Split(flag.Arg(0), ","), &hnd)
 		} else {
 			for _, c := range *subscriptions {
 				s := strings.ToUpper(string(c))
 				switch s {
 				case "O":
 					// log.Printf("Adding OHLC Request")
-					conn.AddSymbolOHLCSubscription(strings.Split(flag.Arg(0), ","), messageHandler)
+					conn.AddSymbolOHLCSubscription(strings.Split(flag.Arg(0), ","), &hnd)
 				case "Q":
 					// log.Printf("Adding SUBSCRIPTION Request")
-					conn.AddSymbolSubscription(strings.Split(flag.Arg(0), ","), messageHandler)
+					conn.AddSymbolSubscription(strings.Split(flag.Arg(0), ","), &hnd)
 				default:
 					log.Printf("Unknown subscription %s", s)
 					log.Fatalf(usage)
 				}
-=======
-	if *exchange {
-		log.Printf("Adding Exchange Request")
-		conn.AddExchangeSubscription(strings.Split(flag.Arg(0), ","), &hnd)
-	} else {
-		for _, c := range *subscriptions {
-			s := strings.ToUpper(string(c))
-			switch s {
-			case "O":
-				log.Printf("Adding OHLC Request")
-				conn.AddSymbolOHLCSubscription(strings.Split(flag.Arg(0), ","), &hnd)
-			case "Q":
-				log.Printf("Adding SUBSCRIPTION Request")
-				conn.AddSymbolSubscription(strings.Split(flag.Arg(0), ","), &hnd)
-			default:
-				log.Printf("Unknown subscription %s", s)
-				log.Fatalf(usage)
->>>>>>> 43a4afa6
 			}
 		}
-
-<<<<<<< HEAD
-		conn.AddHeartbeatSubscription(func(msg *openfeed.HeartBeat) {
-			t := time.Unix(0, msg.GetTransactionTime())
-			log.Printf("HEARTBEAT\t%v", t)
-		})
-
-		conn.AddMessageSubscription(func(msg *openfeed.Message) {
-			log.Printf("MSG: %v", msg)
-		})
-
-		err := conn.Start()
-		if err == nil {
-			log.Printf("shutting down")
-		} else {
-			log.Printf("Error on start. %v", err)
-		}
-=======
+	default:
+	}
+
 	// Call on heartbeats
 	hb := openfeed.HeartbeatHandler(&messageHandler)
 	conn.AddHeartbeatSubscription(&hb)
@@ -284,6 +251,5 @@
 		log.Printf("shutting down")
 	} else {
 		log.Printf("Error on start. error: %v", err)
->>>>>>> 43a4afa6
 	}
 }